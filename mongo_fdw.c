--- conflicted
+++ resolved
@@ -219,14 +219,8 @@
 	Const *queryBuffer = NULL;
 	List *columnList = NIL;
 	double documentCount = 0.0;
-<<<<<<< HEAD
 	MongoFdwOptions *mongoFdwOptions = NULL;
-
-
-	mongoFdwOptions = MongoGetOptions(foreignTableId);
-=======
 	MongoFdwPlanState *fdw_private;
->>>>>>> 004e58bc
 
 	/*
 	 * We construct the query document to have MongoDB filter its rows. We could
@@ -234,6 +228,7 @@
 	 * columns. However, we found this optimization to degrade performance on
 	 * the MongoDB server-side, so we instead filter out columns on our side.
 	 */
+	mongoFdwOptions = MongoGetOptions(foreignTableId);
 	opExpressionList = ApplicableOpExpressionList(baserel);
 	queryDocument = QueryDocument(foreignTableId, opExpressionList, mongoFdwOptions);
 	queryBuffer = SerializeDocument(queryDocument);
